--- conflicted
+++ resolved
@@ -44,13 +44,8 @@
 
 Summary: A dynamic adaptive system tuning daemon
 Name: tuned
-<<<<<<< HEAD
 Version: 2.22.0.ublue.{{{ git_dir_version }}}
-Release: 0.1%{?prerel1}%{?with_snapshot:.%{git_suffix}}%{?dist}
-=======
-Version: 2.22.0
 Release: 1%{?prerel1}%{?with_snapshot:.%{git_suffix}}%{?dist}
->>>>>>> d962bc47
 License: GPL-2.0-or-later AND CC-BY-SA-3.0
 VCS:     {{{ git_dir_vcs }}}
 Source:  {{{ git_dir_pack }}}
