--- conflicted
+++ resolved
@@ -6,9 +6,5 @@
 duration: 5m
 relevancy: |
     distro = rhel-4, rhel-5: False
-<<<<<<< HEAD
 summary: Test for BZ#1416712 (TuneD logs error message if)
-=======
-summary: Test for BZ#1416712 (Tuned logs error message if)
-framework: beakerlib
->>>>>>> 91e252aa
+framework: beakerlib